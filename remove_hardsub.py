--- conflicted
+++ resolved
@@ -280,12 +280,6 @@
         right = ttk.LabelFrame(mid, text="Cài đặt & Preset", padding=8)
         right.pack(side=tk.LEFT, fill=tk.Y)
 
-<<<<<<< HEAD
-        # Processing method fixed to blur
-        ttk.Label(right, text="Processing: Gaussian blur").pack(anchor="w", pady=(0,6))
-
-=======
->>>>>>> 4208fbd2
         # Radius / Blur kernel
         ttk.Label(right, text="Radius / Blur kernel (bán kính)").pack(anchor="w")
         self.var_radius = tk.IntVar(value=3)
@@ -628,25 +622,6 @@
             while True:
                 ok, frame = cap.read()
                 if not ok: break
-<<<<<<< HEAD
-                mask = np.zeros((H, W), dtype=np.uint8)
-                for r in rects:
-                    x0 = max(0, r.x - pad_px)
-                    y0 = max(0, r.y - pad_px)
-                    w = min(W - x0, r.w + 2*pad_px)
-                    h = min(H - y0, r.h + 2*pad_px)
-                    roi = (x0, y0, w, h)
-                    m = detect_sub_pixels(frame, roi, detect_yellow=detect_yellow, detect_blue=detect_blue)
-                    mask = cv2.bitwise_or(mask, m)
-                if dilate_it > 0:
-                    kernel = cv2.getStructuringElement(cv2.MORPH_RECT, (3,3))
-                    mask = cv2.dilate(mask, kernel, iterations=dilate_it)
-                k = radius * 2 + 1
-                blurred = cv2.GaussianBlur(frame, (k, k), 0)
-                m3 = cv2.merge([mask, mask, mask])
-                out = np.where(m3>0, blurred, frame)
-=======
->>>>>>> 4208fbd2
 
                 if isinstance(writer, cv2.VideoWriter):
                     writer.write(out)
