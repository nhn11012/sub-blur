--- conflicted
+++ resolved
@@ -279,19 +279,6 @@
         # Right: controls
         right = ttk.LabelFrame(mid, text="Cài đặt & Preset", padding=8)
         right.pack(side=tk.LEFT, fill=tk.Y)
-
-<<<<<<< HEAD
-        # Processing method fixed to blur
-        ttk.Label(right, text="Processing: Gaussian blur").pack(anchor="w", pady=(0,6))
-=======
-        # Processing method
-        ttk.Label(right, text="Processing method (thuật toán)").pack(anchor="w")
-        self.cmb_method = ttk.Combobox(right, values=["telea","ns","blur"], state="readonly", width=12)
-        self.cmb_method.set("telea"); self.cmb_method.pack(anchor="w", pady=(0,6))
-        ToolTip(self.cmb_method,
-                "telea: nhanh, mượt; ns: bảo tồn cạnh hơn nhưng chậm hơn;\n"
-                "blur: làm mờ vùng mask thay vì inpaint.")
->>>>>>> 53e173d0
 
         # Radius / Blur kernel
         ttk.Label(right, text="Radius / Blur kernel (bán kính)").pack(anchor="w")
@@ -635,32 +622,6 @@
             while True:
                 ok, frame = cap.read()
                 if not ok: break
-<<<<<<< HEAD
-                mask = np.zeros((H, W), dtype=np.uint8)
-                for r in rects:
-                    x0 = max(0, r.x - pad_px)
-                    y0 = max(0, r.y - pad_px)
-                    w = min(W - x0, r.w + 2*pad_px)
-                    h = min(H - y0, r.h + 2*pad_px)
-                    roi = (x0, y0, w, h)
-                    m = detect_sub_pixels(frame, roi, detect_yellow=detect_yellow, detect_blue=detect_blue)
-                    mask = cv2.bitwise_or(mask, m)
-                if dilate_it > 0:
-                    kernel = cv2.getStructuringElement(cv2.MORPH_RECT, (3,3))
-                    mask = cv2.dilate(mask, kernel, iterations=dilate_it)
-                k = radius * 2 + 1
-                blurred = cv2.GaussianBlur(frame, (k, k), 0)
-                m3 = cv2.merge([mask, mask, mask])
-                out = np.where(m3>0, blurred, frame)
-=======
-                if method == "blur":
-                    k = radius * 2 + 1
-                    blurred = cv2.GaussianBlur(frame, (k, k), 0)
-                    m3 = cv2.merge([union_mask, union_mask, union_mask])
-                    out = np.where(m3>0, blurred, frame)
-                else:
-                    out = cv2.inpaint(frame, union_mask, radius, inpaint_flag)
->>>>>>> 53e173d0
 
                 if isinstance(writer, cv2.VideoWriter):
                     writer.write(out)
